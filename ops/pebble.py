--- conflicted
+++ resolved
@@ -1924,7 +1924,33 @@
         url = '{}/v1/tasks/{}/websocket/{}'.format(base_url, task_id, websocket_id)
         return url
 
-<<<<<<< HEAD
+    def send_signal(self, sig: typing.Union[int, str], services: typing.List[str]):
+        """Send the given signal to the list of services named.
+
+        Args:
+            sig: Name or number of signal to send, e.g., "SIGHUP", 1, or
+                signal.SIGHUP.
+            services: Non-empty list of service names to send the signal to.
+
+        Raises:
+            APIError: If any of the services are not in the plan or are not
+                currently running.
+        """
+        if not isinstance(services, (list, tuple)):
+            raise TypeError('services must be a list of str, not {}'.format(
+                type(services).__name__))
+        for s in services:
+            if not isinstance(s, str):
+                raise TypeError('service names must be str, not {}'.format(type(s).__name__))
+
+        if isinstance(sig, int):
+            sig = signal.Signals(sig).name
+        body = {
+            'signal': sig,
+            'services': services,
+        }
+        self._request('POST', '/v1/signals', body=body)
+
 
 class MultipartLargeFileParser:
     """A limited purpose multi-part parser backed by files for memory efficiency."""
@@ -2118,32 +2144,4 @@
     def get_file(self, path, encoding):
         """Return an open file object containing the data of the specified file."""
         mode = 'r' if encoding else 'rb'
-        return open(self._files[path].name, mode, encoding=encoding)
-=======
-    def send_signal(self, sig: typing.Union[int, str], services: typing.List[str]):
-        """Send the given signal to the list of services named.
-
-        Args:
-            sig: Name or number of signal to send, e.g., "SIGHUP", 1, or
-                signal.SIGHUP.
-            services: Non-empty list of service names to send the signal to.
-
-        Raises:
-            APIError: If any of the services are not in the plan or are not
-                currently running.
-        """
-        if not isinstance(services, (list, tuple)):
-            raise TypeError('services must be a list of str, not {}'.format(
-                type(services).__name__))
-        for s in services:
-            if not isinstance(s, str):
-                raise TypeError('service names must be str, not {}'.format(type(s).__name__))
-
-        if isinstance(sig, int):
-            sig = signal.Signals(sig).name
-        body = {
-            'signal': sig,
-            'services': services,
-        }
-        self._request('POST', '/v1/signals', body=body)
->>>>>>> 9cfa44b1
+        return open(self._files[path].name, mode, encoding=encoding)